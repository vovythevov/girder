#!/usr/bin/env python
# -*- coding: utf-8 -*-

###############################################################################
#  Copyright 2013 Kitware Inc.
#
#  Licensed under the Apache License, Version 2.0 ( the "License" );
#  you may not use this file except in compliance with the License.
#  You may obtain a copy of the License at
#
#    http://www.apache.org/licenses/LICENSE-2.0
#
#  Unless required by applicable law or agreed to in writing, software
#  distributed under the License is distributed on an "AS IS" BASIS,
#  WITHOUT WARRANTIES OR CONDITIONS OF ANY KIND, either express or implied.
#  See the License for the specific language governing permissions and
#  limitations under the License.
###############################################################################

import cherrypy
import collections
import datetime
import json
import six
import sys
import traceback

from . import docs
from girder import events, logger
from girder.constants import SettingKey, TerminalColor, TokenScope, SortDir
from girder.models.model_base import AccessException, GirderException, \
    ValidationException
from girder.utility.model_importer import ModelImporter
from girder.utility import config, JsonEncoder
from six.moves import range, urllib


def getUrlParts(url=None):
    """
    Calls `urllib.parse.urlparse`_ on a URL.

    :param url: A URL, or None to use the current request's URL.
    :type url: str or None
    :return: The URL's separate components.
    :rtype: `urllib.parse.ParseResult`_

    .. note:: This is compatible with both Python 2 and 3.

    .. _urllib.parse.urlparse: https://docs.python.org/3/library/
       urllib.parse.html#urllib.parse.urlparse

    .. _urllib.parse.ParseResult: https://docs.python.org/3/library/
       urllib.parse.html#urllib.parse.ParseResult
    """
    url = url or cherrypy.url()
    return urllib.parse.urlparse(url)


def getApiUrl(url=None):
    """
    In a request thread, call this to get the path to the root of the REST API.
    The returned path does *not* end in a forward slash.

    :param url: URL from which to extract the base URL. If not specified, uses
        `cherrypy.url()`
    """
    url = url or cherrypy.url()
    idx = url.find('/api/v1')

    if idx < 0:
        raise GirderException('Could not determine API root in %s.' % url)

    return url[:idx + 7]


def _cacheAuthUser(fun):
    """
    This decorator for getCurrentUser ensures that the authentication procedure
    is only performed once per request, and is cached on the request for
    subsequent calls to getCurrentUser().
    """
    def inner(returnToken=False, *args, **kwargs):
        if not returnToken and hasattr(cherrypy.request, 'girderUser'):
            return cherrypy.request.girderUser

        user = fun(returnToken, *args, **kwargs)
        if type(user) is tuple:
            setattr(cherrypy.request, 'girderUser', user[0])
        else:
            setattr(cherrypy.request, 'girderUser', user)

        return user
    return inner


def _cacheAuthToken(fun):
    """
    This decorator for getCurrentToken ensures that the token lookup
    is only performed once per request, and is cached on the request for
    subsequent calls to getCurrentToken().
    """
    def inner(*args, **kwargs):
        if hasattr(cherrypy.request, 'girderToken'):
            return cherrypy.request.girderToken

        token = fun(*args, **kwargs)
        setattr(cherrypy.request, 'girderToken', token)

        return token
    return inner


@_cacheAuthToken
def getCurrentToken(allowCookie=False):
    """
    Returns the current valid token object that was passed via the token header
    or parameter, or None if no valid token was passed.

    :param allowCookie: Normally, authentication via cookie is disallowed to
        protect against CSRF attacks. If you want to expose an endpoint that can
        be authenticated with a token passed in the Cookie, set this to True.
        This should only be used on read-only operations that will not make any
        changes to data on the server, and only in cases where the user agent
        behavior makes passing custom headers infeasible, such as downloading
        data to disk in the browser.
    :type allowCookie: bool
    """
    tokenStr = None
    if 'token' in cherrypy.request.params:  # Token as a parameter
        tokenStr = cherrypy.request.params.get('token')
    elif 'Girder-Token' in cherrypy.request.headers:
        tokenStr = cherrypy.request.headers['Girder-Token']
    elif allowCookie and 'girderToken' in cherrypy.request.cookie:
        tokenStr = cherrypy.request.cookie['girderToken'].value

    if not tokenStr:
        return None

    return ModelImporter.model('token').load(tokenStr, force=True,
                                             objectId=False)


@_cacheAuthUser
def getCurrentUser(returnToken=False):
    """
    Returns the currently authenticated user based on the token header or
    parameter.

    :param returnToken: Whether we should return a tuple that also contains the
                        token.
    :type returnToken: bool
    :returns: the user document from the database, or None if the user is not
              logged in or the token is invalid or expired.  If
              returnToken=True, returns a tuple of (user, token).
    """
    event = events.trigger('auth.user.get')
    if event.defaultPrevented and len(event.responses) > 0:
        return event.responses[0]

    token = getCurrentToken()

    def retVal(user, token):
        if returnToken:
            return user, token
        else:
            return user

    if (token is None or token['expires'] < datetime.datetime.utcnow() or
            'userId' not in token):
        return retVal(None, token)
    else:
        try:
            ensureTokenScopes(token, TokenScope.USER_AUTH)
        except AccessException:
            return retVal(None, token)

        user = ModelImporter.model('user').load(token['userId'], force=True)
        return retVal(user, token)


def requireAdmin(user):
    """
    Calling this on a user will ensure that they have admin rights.  If not,
    raises an AccessException.

    :param user: The user to check admin flag on.
    :type user: dict.
    :raises AccessException: If the user is not an administrator.
    """
    if user is None or user.get('admin', False) is not True:
        raise AccessException('Administrator access required.')


def getBodyJson():
    """
    For requests that are expected to contain a JSON body, this returns the
    parsed value, or raises a :class:`girder.api.rest.RestException` for
    invalid JSON.
    """
    try:
        return json.loads(cherrypy.request.body.read().decode('utf8'))
    except ValueError:
        raise RestException('Invalid JSON passed in request body.')


class loadmodel(ModelImporter):  # noqa: class name
    """
    This is a decorator that can be used to load a model based on an ID param.
    For access controlled models, it will check authorization for the current
    user. The underlying function is called with a modified set of keyword
    arguments that is transformed by the "map" parameter of this decorator.

    :param map: Map of incoming parameter name to corresponding model arg name.
        If None is passed, this will map the parameter named "id" to a kwarg
        named the same as the "model" parameter.
    :type map: dict or None
    :param model: The model name, e.g. 'folder'
    :type model: str
    :param plugin: Plugin name, if loading a plugin model.
    :type plugin: str
    :param level: Access level, if this is an access controlled model.
    :type level: AccessType
    :param force: Force loading of the model (skip access check).
    :type force: bool
    :param exc: Whether an exception should be raised for a nonexistent
        resource.
    :type exc: bool
    """
    def __init__(self, map=None, model=None, plugin='_core', level=None,
                 force=False, exc=True):
        if map is None:
            self.map = {'id': model}
        else:
            self.map = map

        self.level = level
        self.force = force
<<<<<<< HEAD
        self.exc = exc
=======
        self.modelName = model
        self.plugin = plugin
>>>>>>> 7c30bfa4

    def _getIdValue(self, kwargs, idParam):
        if idParam in kwargs:
            return kwargs.pop(idParam)
        elif idParam in kwargs['params']:
            return kwargs['params'].pop(idParam)
        else:
            raise RestException('No ID parameter passed: ' + idParam)

    def __call__(self, fun):
        @six.wraps(fun)
        def wrapped(*args, **kwargs):
            model = self.model(self.modelName, self.plugin)

            for raw, converted in six.viewitems(self.map):
                id = self._getIdValue(kwargs, raw)

                if self.force:
                    kwargs[converted] = model.load(id, force=True)
                elif self.level is not None:
                    kwargs[converted] = model.load(
                        id=id, level=self.level, user=getCurrentUser())
                else:
                    kwargs[converted] = model.load(id)

<<<<<<< HEAD
                if kwargs[converted] is None and self.exc:
                    raise RestException('Invalid {} id ({}).'
                                        .format(self.model.name, id))
=======
                if kwargs[converted] is None:
                    raise RestException(
                        'Invalid %s id (%s).' % (model.name, str(id)))
>>>>>>> 7c30bfa4

            return fun(*args, **kwargs)
        return wrapped


class filtermodel(ModelImporter):  # noqa: class name
    def __init__(self, model, plugin='_core', addFields=None):
        """
        This creates a decorator that will filter a model or list of models
        returned by the wrapped function using the specified model's
        ``filter`` method. Filters the results for the user making the current
        request (i.e. the value of ``getCurrentUser()``).

        :param model: The model name.
        :type model: str
        :param plugin: The plugin name if this is a plugin model.
        :type plugin: str
        :param addFields: Extra fields (key names) that should be included in
            the returned document(s), in addition to any in the model's normal
            whitelist. Only affects top level fields.
        :type addFields: set, list, tuple, or None
        """
        self.modelName = model
        self.plugin = plugin
        self.addFields = addFields

    def __call__(self, fun):
        @six.wraps(fun)
        def wrapped(*args, **kwargs):
            val = fun(*args, **kwargs)
            if val is None:
                return None

            user = getCurrentUser()
            model = self.model(self.modelName, self.plugin)

            if isinstance(val, (list, tuple)):
                return [model.filter(m, user, self.addFields) for m in val]
            elif isinstance(val, dict):
                return model.filter(val, user, self.addFields)
            else:
                raise Exception(
                    'Cannot call filtermodel on return type: %s.' % type(val))
        return wrapped


def setRawResponse(val=True):
    """
    Normally, non-streaming responses go through a serialization process in
    accordance with the "Accept" request header. Endpoints that wish to return
    a raw response without using a streaming response should call this, or use
    its bound version on the ``Resource`` class, or add the ``rawResponse``
    decorator on the REST route handler function.

    :param val: Whether the return value should be sent raw.
    :type val: bool
    """
    cherrypy.request.girderRawResponse = val


def rawResponse(fun):
    """
    This is a decorator that can be placed on REST route handlers, and is
    equivalent to calling ``setRawResponse()`` in the handler body.
    """
    @six.wraps(fun)
    def wrapped(*args, **kwargs):
        setRawResponse()
        return fun(*args, **kwargs)
    return wrapped


def _createResponse(val):
    """
    Helper that encodes the response according to the requested "Accepts"
    header from the client. Currently supports "application/json" and
    "text/html". If ``setRawResponse(True)`` was called on the current request
    thread, this will simply return the response raw.
    """
    if getattr(cherrypy.request, 'girderRawResponse', False) is True:
        return val

    accepts = cherrypy.request.headers.elements('Accept')
    for accept in accepts:
        if accept.value == 'application/json':
            break
        elif accept.value == 'text/html':  # pragma: no cover
            # Pretty-print and HTML-ify the response for the browser
            cherrypy.response.headers['Content-Type'] = 'text/html'
            resp = json.dumps(val, indent=4, sort_keys=True,
                              separators=(',', ': '), cls=JsonEncoder)
            resp = resp.replace(' ', '&nbsp;').replace('\n', '<br />')
            resp = '<div style="font-family:monospace;">%s</div>' % resp
            return resp.encode('utf8')

    # Default behavior will just be normal JSON output. Keep this
    # outside of the loop body in case no Accept header is passed.
    cherrypy.response.headers['Content-Type'] = 'application/json'
    return json.dumps(val, sort_keys=True, cls=JsonEncoder).encode('utf8')


def _handleRestException(e):
    # Handle all user-error exceptions from the REST layer
    cherrypy.response.status = e.code
    val = {'message': e.message, 'type': 'rest'}
    if e.extra is not None:
        val['extra'] = e.extra
    return val


def _handleAccessException(e):
    # Permission exceptions should throw a 401 or 403, depending
    # on whether the user is logged in or not
    if getCurrentUser() is None:
        cherrypy.response.status = 401
    else:
        cherrypy.response.status = 403
        logger.exception('403 Error')
    return {'message': e.message, 'type': 'access'}


def _handleGirderException(e):
    # Handle general Girder exceptions
    logger.exception('500 Error')
    cherrypy.response.status = 500
    val = {'message': e.message, 'type': 'girder'}
    if e.identifier is not None:
        val['identifier'] = e.identifier
    return val


def _handleValidationException(e):
    cherrypy.response.status = 400
    val = {'message': e.message, 'type': 'validation'}
    if e.field is not None:
        val['field'] = e.field
    return val


def endpoint(fun):
    """
    REST HTTP method endpoints should use this decorator. It converts the return
    value of the underlying method to the appropriate output format and
    sets the relevant response headers. It also handles RestExceptions,
    which are 400-level exceptions in the REST endpoints, AccessExceptions
    resulting from access denial, and also handles any unexpected errors
    using 500 status and including a useful traceback in those cases.

    If you want a streamed response, simply return a generator function
    from the inner method.
    """
    @six.wraps(fun)
    def endpointDecorator(self, *args, **kwargs):
        _setCommonCORSHeaders()
        cherrypy.lib.caching.expires(0)
        try:
            val = fun(self, args, kwargs)

            # If this is a partial response, we set the status appropriately
            if 'Content-Range' in cherrypy.response.headers:
                cherrypy.response.status = 206

            if callable(val):
                # If the endpoint returned anything callable (function,
                # lambda, functools.partial), we assume it's a generator
                # function for a streaming response.
                cherrypy.response.stream = True
                return val()

            if isinstance(val, cherrypy.lib.file_generator):
                # Don't do any post-processing of static files
                return val

        except RestException as e:
            val = _handleRestException(e)
        except AccessException as e:
            val = _handleAccessException(e)
        except GirderException as e:
            val = _handleGirderException(e)
        except ValidationException as e:
            val = _handleValidationException(e)
        except cherrypy.HTTPRedirect:
            raise
        except Exception:
            # These are unexpected failures; send a 500 status
            logger.exception('500 Error')
            cherrypy.response.status = 500
            t, value, tb = sys.exc_info()
            val = {'message': '%s: %s' % (t.__name__, repr(value)),
                   'type': 'internal'}
            curConfig = config.getConfig()
            if curConfig['server']['mode'] != 'production':
                # Unless we are in production mode, send a traceback too
                val['trace'] = traceback.extract_tb(tb)

        return _createResponse(val)
    return endpointDecorator


def ensureTokenScopes(token, scope):
    """
    Call this to validate a token scope for endpoints that require tokens
    other than a user authentication token. Raises an AccessException if the
    required scopes are not allowed by the given token.

    :param token: The token object used in the request.
    :type token: dict
    :param scope: The required scope or set of scopes.
    :type scope: str or list of str
    """
    tokenModel = ModelImporter.model('token')
    if not tokenModel.hasScope(token, scope):
        setattr(cherrypy.request, 'girderUser', None)
        if isinstance(scope, six.string_types):
            scope = (scope,)
        raise AccessException(
            'Invalid token scope.\nRequired: {}.\nAllowed: {}'
            .format(' '.join(scope),
                    ' '.join(tokenModel.getAllowedScopes(token))))


def _setCommonCORSHeaders():
    """
    Set CORS headers that should be passed back with either a preflight OPTIONS
    or a simple CORS request. We set these headers anytime there is an Origin
    header present since browsers will simply ignore them if the request is not
    cross-origin.
    """
    if not cherrypy.request.headers.get('origin'):
        # If there is no origin header, this is not a cross origin request
        return

    origins = ModelImporter.model('setting').get(SettingKey.CORS_ALLOW_ORIGIN)
    if origins:
        cherrypy.response.headers['Access-Control-Allow-Origin'] = origins
        cherrypy.response.headers['Access-Control-Allow-Credentials'] = 'true'


class RestException(Exception):
    """
    Throw a RestException in the case of any sort of incorrect
    request (i.e. user/client error). Login and permission failures
    should set a 403 code; almost all other validation errors
    should use status 400, which is the default.
    """
    def __init__(self, message, code=400, extra=None):
        self.code = code
        self.extra = extra
        self.message = message

        Exception.__init__(self, message)


class Resource(ModelImporter):
    """
    All REST resources should inherit from this class, which provides utilities
    for adding resources/routes to the REST API.
    """
    exposed = True

    def __init__(self):
        self._routes = collections.defaultdict(
            lambda: collections.defaultdict(list))

    def _ensureInit(self):
        """
        Calls ``Resource.__init__`` if the subclass constructor did not already
        do so.

        In the past, Resource subclasses were not expected to call their
        superclass constructor.
        """
        if not hasattr(self, '_routes'):
            Resource.__init__(self)
            print(TerminalColor.warning(
                'WARNING: Resource subclass "%s" did not call '
                '"Resource__init__()" from its constructor.' %
                self.__class__.__name__))

    def route(self, method, route, handler, nodoc=False, resource=None):
        """
        Define a route for your REST resource.

        :param method: The HTTP method, e.g. 'GET', 'POST', 'PUT', 'PATCH'
        :type method: str
        :param route: The route, as a list of path params relative to the
            resource root. Elements of this list starting with ':' are assumed
            to be wildcards.
        :type route: tuple[str]
        :param handler: The method to be called if the route and method are
            matched by a request. Wildcards in the route will be expanded and
            passed as kwargs with the same name as the wildcard identifier.
        :type handler: function
        :param nodoc: If your route intentionally provides no documentation,
            set this to True to disable the warning on startup.

        :type nodoc: bool
        :param resource: The name of the resource at the root of this route.
        """
        self._ensureInit()
        # Insertion sort to maintain routes in required order.
        nLengthRoutes = self._routes[method.lower()][len(route)]
        for i in range(len(nLengthRoutes)):
            if self._shouldInsertRoute(route, nLengthRoutes[i][0]):
                nLengthRoutes.insert(i, (route, handler))
                break
        else:
            nLengthRoutes.append((route, handler))

        # Now handle the api doc if the handler has any attached
        if resource is None and hasattr(self, 'resourceName'):
            resource = self.resourceName
        elif resource is None:
            resource = handler.__module__.rsplit('.', 1)[-1]

        if hasattr(handler, 'description'):
            if handler.description is not None:
                docs.addRouteDocs(
                    resource=resource, route=route, method=method,
                    info=handler.description.asDict(), handler=handler)
        elif not nodoc:
            routePath = '/'.join([resource] + list(route))
            print(TerminalColor.warning(
                'WARNING: No description docs present for route {} {}'
                .format(method, routePath)))

        # Warn if there is no access decorator on the handler function
        if not hasattr(handler, 'accessLevel'):
            routePath = '/'.join([resource] + list(route))
            print(TerminalColor.warning(
                'WARNING: No access level specified for route {} {}'
                .format(method, routePath)))

        if method.lower() not in ('head', 'get') \
            and hasattr(handler, 'cookieAuth') \
            and not (isinstance(handler.cookieAuth, tuple) and
                     handler.cookieAuth[1]):
            routePath = '/'.join([resource] + list(route))
            print(TerminalColor.warning(
                  'WARNING: Cannot allow cookie authentication for '
                  'route {} {} without specifying "force=True"'
                  .format(method, routePath)))

    def removeRoute(self, method, route, handler=None, resource=None):
        """
        Remove a route from the handler and documentation.

        :param method: The HTTP method, e.g. 'GET', 'POST', 'PUT'
        :type method: str
        :param route: The route, as a list of path params relative to the
                      resource root. Elements of this list starting with ':'
                      are assumed to be wildcards.
        :type route: tuple[str]
        :param handler: The method called for the route; this is necessary to
                        remove the documentation.
        :type handler: function
        :param resource: the name of the resource at the root of this route.
        """
        self._ensureInit()
        nLengthRoutes = self._routes[method.lower()][len(route)]
        for i in range(len(nLengthRoutes)):
            if nLengthRoutes[i][0] == route:
                del nLengthRoutes[i]
                break
        # Remove the api doc
        if resource is None and hasattr(self, 'resourceName'):
            resource = self.resourceName
        elif resource is None:
            resource = handler.__module__.rsplit('.', 1)[-1]
        if handler and hasattr(handler, 'description'):
            if handler.description is not None:
                docs.removeRouteDocs(
                    resource=resource, route=route, method=method,
                    info=handler.description.asDict(), handler=handler)

    def _shouldInsertRoute(self, a, b):
        """
        Return bool representing whether route a should go before b. Checks by
        comparing each token in order and making sure routes with literals in
        forward positions come before routes with wildcards in those positions.
        """
        for i in range(len(a)):
            if a[i][0] != ':' and b[i][0] == ':':
                return True
        return False

    def handleRoute(self, method, path, params):
        """
        Match the requested path to its corresponding route, and calls the
        handler for that route with the appropriate kwargs. If no route
        matches the path requested, throws a RestException.

        This method fires two events for each request if a matching route is
        found. The names of these events are derived from the route matched by
        the request. As an example, if the user calls GET /api/v1/item/123,
        the following two events would be fired:

            ``rest.get.item/:id.before``

        would be fired prior to calling the default API function, and

            ``rest.get.item/:id.after``

        would be fired after the route handler returns. The query params are
        passed in the info of the before and after event handlers as
        event.info['params'], and the matched route tokens are passed in
        as dict items of event.info, so in the previous example event.info would
        also contain an 'id' key with the value of 123. For endpoints with empty
        sub-routes, the trailing slash is omitted from the event name, e.g.:

            ``rest.post.group.before``

        .. note:: You will normally not need to call this method directly, as it
           is called by the internals of this class during the routing process.

        :param method: The HTTP method of the current request.
        :type method: str
        :param path: The path params of the request.
        :type path: list
        """
        if not self._routes:
            raise Exception('No routes defined for resource')

        method = method.lower()

        for route, handler in self._routes[method][len(path)]:
            kwargs = self._matchRoute(path, route)
            if kwargs is False:
                continue

            if hasattr(handler, 'cookieAuth'):
                if isinstance(handler.cookieAuth, tuple):
                    cookieAuth, forceCookie = handler.cookieAuth
                else:
                    # previously, cookieAuth was not set by a decorator, so the
                    # legacy way must be supported too
                    cookieAuth = handler.cookieAuth
                    forceCookie = False
                if cookieAuth:
                    if forceCookie or method in ('head', 'get'):
                        # getCurrentToken will cache its output, so calling it
                        # once with allowCookie will make the parameter
                        # effectively permanent (for the request)
                        getCurrentToken(allowCookie=True)

            kwargs['params'] = params
            # Add before call for the API method. Listeners can return
            # their own responses by calling preventDefault() and
            # adding a response on the event.

            if hasattr(self, 'resourceName'):
                resource = self.resourceName
            else:
                resource = handler.__module__.rsplit('.', 1)[-1]

            routeStr = '/'.join((resource, '/'.join(route))).rstrip('/')
            eventPrefix = '.'.join(('rest', method, routeStr))

            event = events.trigger('.'.join((eventPrefix, 'before')),
                                   kwargs, pre=self._defaultAccess)
            if event.defaultPrevented and len(event.responses) > 0:
                val = event.responses[0]
            else:
                self._defaultAccess(handler)
                val = handler(**kwargs)

            # Fire the after-call event that has a chance to augment the
            # return value of the API method that was called. You can
            # reassign the return value completely by adding a response to
            # the event and calling preventDefault() on it.
            kwargs['returnVal'] = val
            event = events.trigger('.'.join((eventPrefix, 'after')), kwargs)
            if event.defaultPrevented and len(event.responses) > 0:
                val = event.responses[0]

            return val

        raise RestException('No matching route for "{} {}"'.format(
            method.upper(), '/'.join(path)))

    def _matchRoute(self, path, route):
        """
        Helper function that attempts to match the requested path with a
        given route specification. Returns False if the requested path does
        not match the route. If it does match, this will return the dict of
        kwargs that should be passed to the underlying handler, based on the
        wildcard tokens of the route.

        :param path: The requested path.
        :type path: list
        :param route: The route specification to match against.
        :type route: list
        """
        wildcards = {}
        for i in range(0, len(route)):
            if route[i][0] == ':':  # Wildcard token
                wildcards[route[i][1:]] = path[i]
            elif route[i] != path[i]:  # Exact match token
                return False
        return wildcards

    def requireParams(self, required, provided):
        """
        Throws an exception if any of the parameters in the required iterable
        is not found in the provided parameter set.

        :param required: An iterable of required params, or if just one is
            required, you can simply pass it as a string.
        :type required: list, tuple, or str
        :param provided: The list of provided parameters.
        :type provided: dict
        """
        if isinstance(required, six.string_types):
            required = (required,)

        for param in required:
            if param not in provided:
                raise RestException("Parameter '%s' is required." % param)

    def boolParam(self, key, params, default=None):
        """
        Coerce a parameter value from a str to a bool. This function is case
        insensitive. The following string values will be interpreted as True:

          - ``'true'``
          - ``'on'``
          - ``'1'``
          - ``'yes'``

        All other strings will be interpreted as False. If the given param
        is not passed at all, returns the value specified by the default arg.
        """
        if key not in params:
            return default

        val = params[key]

        if type(val) is bool:
            return val

        return val.lower().strip() in ('true', 'on', '1', 'yes')

    def requireAdmin(self, user):
        """
        Calling this on a user will ensure that they have admin rights.
        If not, raises an AccessException.

        :param user: The user to check admin flag on.
        :type user: dict.
        :raises AccessException: If the user is not an administrator.
        """
        return requireAdmin(user)

    def setRawResponse(self, *args, **kwargs):
        """
        Bound alias for ``girder.api.rest.setRawResponse``.
        """
        return setRawResponse(*args, **kwargs)

    def getPagingParameters(self, params, defaultSortField=None,
                            defaultSortDir=SortDir.ASCENDING):
        """
        Pass the URL parameters into this function if the request is for a
        list of resources that should be paginated. It will return a tuple of
        the form (limit, offset, sort) whose values should be passed directly
        into the model methods that are finding the resources. If the client
        did not pass the parameters, this always uses the same defaults of
        limit=50, offset=0, sort='name', sortdir=SortDir.ASCENDING=1.

        :param params: The URL query parameters.
        :type params: dict
        :param defaultSortField: If the client did not pass a 'sort' parameter,
            set this to choose a default sort field. If None, the results will
            be returned unsorted.
        :type defaultSortField: str or None
        :param defaultSortDir: Sort direction.
        :type defaultSortDir: girder.constants.SortDir
        """
        offset = int(params.get('offset', 0))
        limit = int(params.get('limit', 50))
        sortdir = int(params.get('sortdir', defaultSortDir))

        if 'sort' in params:
            sort = [(params['sort'].strip(), sortdir)]
        elif type(defaultSortField) is str:
            sort = [(defaultSortField, sortdir)]
        else:
            sort = None

        return limit, offset, sort

    def ensureTokenScopes(self, scope):
        """
        Ensure that the token passed to this request is authorized for the
        designated scope or set of scopes. Raises an AccessException if not.

        :param scope: A scope or set of scopes that is required.
        :type scope: str or list of str
        """
        ensureTokenScopes(getCurrentToken(), scope)

    def getBodyJson(self):
        """
        Bound wrapper for :func:`girder.api.rest.getBodyJson`.
        """
        return getBodyJson()

    def getCurrentToken(self):
        """
        Returns the current valid token object that was passed via the token
        header or parameter, or None if no valid token was passed.
        """
        return getCurrentToken()

    def getCurrentUser(self, returnToken=False):
        """
        Returns the currently authenticated user based on the token header or
        parameter.

        :param returnToken: Whether we should return a tuple that also contains
                            the token.
        :type returnToken: bool
        :returns: The user document from the database, or None if the user
                  is not logged in or the token is invalid or expired.
                  If returnToken=True, returns a tuple of (user, token).
        """
        return getCurrentUser(returnToken)

    def sendAuthTokenCookie(self, user, scope=None):
        """
        Helper method to send the authentication cookie
        """
        days = int(self.model('setting').get(SettingKey.COOKIE_LIFETIME))
        token = self.model('token').createToken(user, days=days, scope=scope)

        cookie = cherrypy.response.cookie
        cookie['girderToken'] = str(token['_id'])
        cookie['girderToken']['path'] = '/'
        cookie['girderToken']['expires'] = days * 3600 * 24

        return token

    def deleteAuthTokenCookie(self):
        """
        Helper method to kill the authentication cookie
        """
        cookie = cherrypy.response.cookie
        cookie['girderToken'] = ''
        cookie['girderToken']['path'] = '/'
        cookie['girderToken']['expires'] = 0

    # This is NOT wrapped in an endpoint decorator; we don't want that behavior
    def OPTIONS(self, *path, **param):
        _setCommonCORSHeaders()
        cherrypy.lib.caching.expires(0)

        allowHeaders = self.model('setting').get(SettingKey.CORS_ALLOW_HEADERS)
        allowMethods = self.model('setting').get(SettingKey.CORS_ALLOW_METHODS)\
            or 'GET, POST, PUT, HEAD, DELETE'

        cherrypy.response.headers['Access-Control-Allow-Methods'] = allowMethods
        cherrypy.response.headers['Access-Control-Allow-Headers'] = allowHeaders

    @endpoint
    def DELETE(self, path, params):
        # DELETE bodies are optional.  Assume if we have a content-length, then
        # there is a body that should be processed.
        if 'Content-Length' in cherrypy.request.headers:
            cherrypy.request.body.process()
            params.update(cherrypy.request.params)
        return self.handleRoute('DELETE', path, params)

    @endpoint
    def GET(self, path, params):
        return self.handleRoute('GET', path, params)

    @endpoint
    def POST(self, path, params):
        method = 'POST'
        # When using a POST request, the method can be overridden and really be
        # something else.  There seem to be three different 'standards' on how
        # to do this (see http://fandry.blogspot.com/2012/03/
        # x-http-header-method-override-and-rest.html).  We might as well
        # support all three.
        for key in ('X-HTTP-Method-Override', 'X-HTTP-Method',
                    'X-Method-Override'):
            if key in cherrypy.request.headers:
                method = cherrypy.request.headers[key]
        return self.handleRoute(method, path, params)

    @endpoint
    def PUT(self, path, params):
        return self.handleRoute('PUT', path, params)

    @endpoint
    def PATCH(self, path, params):
        return self.handleRoute('PATCH', path, params)

    @staticmethod
    def _defaultAccess(handler, **kwargs):
        """
        This is the pre-event handler callback for the events that are triggered
        before default handling of a REST request. Since such an event handler
        could accidentally circumvent the access level of the default handler,
        we enforce that handlers of these event types must also specify their
        own access level, or else default to the strictest level (admin) just
        like the core route handlers. This allows plugins to potentially
        override the default level, but makes sure they don't accidentally lower
        the access level for a given route.
        """
        if not hasattr(handler, 'accessLevel'):
            requireAdmin(getCurrentUser())


# An instance of Resource that can be shared by boundHandlers for efficiency
_sharedContext = Resource()


class boundHandler(object):  # noqa: class name
    """
    This decorator allows unbound functions to be conveniently added as route
    handlers to existing :py:class:`girder.api.rest.Resource` instances.
    With no arguments, this uses a shared, generic ``Resource`` instance as the
    context. If you need a specific instance, pass that as the ``ctx`` arg, for
    instance if you need to reference the resource name or any other properties
    specific to a Resource subclass.

    Plugins that add new routes to existing API resources are encouraged to use
    this to gain access to bound convenience methods like ``self.model``,
    ``self.boolParam``, ``self.requireParams``, etc.
    """
    def __init__(self, ctx=None):
        self.ctx = ctx or _sharedContext

    def __call__(self, fn):
        @six.wraps(fn)
        def wrapped(*args, **kwargs):
            return fn(self.ctx, *args, **kwargs)
        return wrapped<|MERGE_RESOLUTION|>--- conflicted
+++ resolved
@@ -235,12 +235,9 @@
 
         self.level = level
         self.force = force
-<<<<<<< HEAD
         self.exc = exc
-=======
         self.modelName = model
         self.plugin = plugin
->>>>>>> 7c30bfa4
 
     def _getIdValue(self, kwargs, idParam):
         if idParam in kwargs:
@@ -266,15 +263,9 @@
                 else:
                     kwargs[converted] = model.load(id)
 
-<<<<<<< HEAD
                 if kwargs[converted] is None and self.exc:
-                    raise RestException('Invalid {} id ({}).'
-                                        .format(self.model.name, id))
-=======
-                if kwargs[converted] is None:
                     raise RestException(
                         'Invalid %s id (%s).' % (model.name, str(id)))
->>>>>>> 7c30bfa4
 
             return fun(*args, **kwargs)
         return wrapped
