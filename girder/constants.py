#!/usr/bin/env python
# -*- coding: utf-8 -*-

###############################################################################
#  Copyright 2013 Kitware Inc.
#
#  Licensed under the Apache License, Version 2.0 ( the "License" );
#  you may not use this file except in compliance with the License.
#  You may obtain a copy of the License at
#
#    http://www.apache.org/licenses/LICENSE-2.0
#
#  Unless required by applicable law or agreed to in writing, software
#  distributed under the License is distributed on an "AS IS" BASIS,
#  WITHOUT WARRANTIES OR CONDITIONS OF ANY KIND, either express or implied.
#  See the License for the specific language governing permissions and
#  limitations under the License.
###############################################################################

"""
Constants should be defined here.
"""
import os
import json

PACKAGE_DIR = os.path.dirname(os.path.abspath(__file__))
ROOT_DIR = os.path.dirname(PACKAGE_DIR)
LOG_ROOT = os.path.join(os.path.expanduser('~'), '.girder', 'logs')
ROOT_PLUGINS_PACKAGE = 'girder.plugins'
MAX_LOG_SIZE = 1024 * 1024 * 10  # Size in bytes before logs are rotated.
LOG_BACKUP_COUNT = 5

# Threshold below which text search results will be sorted by their text score.
# Setting this too high causes mongodb to use too many resources for searches
# that yield lots of results.
TEXT_SCORE_SORT_MAX = 200

# Get the version information
VERSION = {  # Set defaults in case girder-version.json doesn't exist
    'git': False,
    'SHA': None,
    'shortSHA': None,
    'apiVersion': None,
    'date': None
}
try:
    with open(os.path.join(PACKAGE_DIR, 'girder-version.json')) as f:
        VERSION.update(json.load(f))
except IOError:  # pragma: no cover
    pass

#: The local directory containing the static content.
#: Should contain ``clients/web/static``.
STATIC_ROOT_DIR = ROOT_DIR
if not os.path.exists(os.path.join(STATIC_ROOT_DIR, 'clients')):
    STATIC_ROOT_DIR = PACKAGE_DIR


class TerminalColor(object):
    """
    Provides a set of values that can be used to color text in the terminal.
    """
    ERROR = '\033[1;91m'
    SUCCESS = '\033[32m'
    WARNING = '\033[1;33m'
    INFO = '\033[35m'
    ENDC = '\033[0m'

    @staticmethod
    def _color(tag, text):
        return ''.join([tag, text, TerminalColor.ENDC])

    @staticmethod
    def error(text):
        return TerminalColor._color(TerminalColor.ERROR, text)

    @staticmethod
    def success(text):
        return TerminalColor._color(TerminalColor.SUCCESS, text)

    @staticmethod
    def warning(text):
        return TerminalColor._color(TerminalColor.WARNING, text)

    @staticmethod
    def info(text):
        return TerminalColor._color(TerminalColor.INFO, text)


class AssetstoreType:
    """
    All possible assetstore implementation types.
    """
    FILESYSTEM = 0
    GRIDFS = 1
    S3 = 2


class AccessType:
    """
    Represents the level of access granted to a user or group on an
    AccessControlledModel. Having a higher access level on a resource also
    confers all of the privileges of the lower levels.

    Semantically, READ access on a resource means that the user can see all
    the information pertaining to the resource, but cannot modify it.

    WRITE access usually means the user can modify aspects of the resource.

    ADMIN access confers total control; the user can delete the resource and
    also manage permissions for other users on it.
    """
    NONE = -1
    READ = 0
    WRITE = 1
    ADMIN = 2
    SITE_ADMIN = 100

    @classmethod
    def validate(cls, level):
        level = int(level)
        if level in (cls.NONE, cls.READ, cls.WRITE, cls.ADMIN, cls.SITE_ADMIN):
            return level
        else:
            raise ValueError('Invalid AccessType: %d.' % level)


class SettingKey:
    """
    Core settings should be enumerated here by a set of constants corresponding
    to sensible strings.
    """
    PLUGINS_ENABLED = 'core.plugins_enabled'
    COOKIE_LIFETIME = 'core.cookie_lifetime'
    EMAIL_FROM_ADDRESS = 'core.email_from_address'
    EMAIL_HOST = 'core.email_host'
    REGISTRATION_POLICY = 'core.registration_policy'
    SMTP_HOST = 'core.smtp_host'
    SMTP_PORT = 'core.smtp.port'
    SMTP_ENCRYPTION = 'core.smtp.encryption'
    SMTP_USERNAME = 'core.smtp.username'
    SMTP_PASSWORD = 'core.smtp.password'
    UPLOAD_MINIMUM_CHUNK_SIZE = 'core.upload_minimum_chunk_size'
    CORS_ALLOW_ORIGIN = 'core.cors.allow_origin'
    CORS_ALLOW_METHODS = 'core.cors.allow_methods'
    CORS_ALLOW_HEADERS = 'core.cors.allow_headers'
    ADD_TO_GROUP_POLICY = 'core.add_to_group_policy'
    COLLECTION_CREATE_POLICY = 'core.collection_create_policy'
    USER_DEFAULT_FOLDERS = 'core.user_default_folders'


class SettingDefault:
    """
    Core settings that have a default should be enumerated here with the
    SettingKey.
    """
    defaults = {
        SettingKey.PLUGINS_ENABLED: [],
        SettingKey.COOKIE_LIFETIME: 180,
        SettingKey.EMAIL_FROM_ADDRESS: 'Girder <no-reply@girder.org>',
        SettingKey.REGISTRATION_POLICY: 'open',
        SettingKey.SMTP_HOST: 'localhost',
        SettingKey.SMTP_PORT: 25,
        SettingKey.SMTP_ENCRYPTION: 'none',
        SettingKey.UPLOAD_MINIMUM_CHUNK_SIZE: 1024 * 1024 * 5,
        # These headers are necessary to allow the web server to work with just
        # changes to the CORS origin
        SettingKey.CORS_ALLOW_HEADERS:
            'Accept-Encoding, Authorization, Content-Disposition, '
            'Content-Type, Cookie, Girder-Authorization, Girder-Token',
            # An apache server using reverse proxy would also need
            #  X-Requested-With, X-Forwarded-Server, X-Forwarded-For,
            #  X-Forwarded-Host, Remote-Addr
        SettingKey.ADD_TO_GROUP_POLICY: 'never',
        SettingKey.COLLECTION_CREATE_POLICY: {
            'open': False,
            'groups': [],
            'users': []
        },
        SettingKey.USER_DEFAULT_FOLDERS: 'public_private'
    }


class SortDir(object):
    ASCENDING = 1
    DESCENDING = -1


class TokenScope:
    """
    Constants for core token scope strings. Token scopes must not contain
    spaces, since many services accept scope lists as a space-separated list
    of strings.
    """
    ANONYMOUS_SESSION = 'core.anonymous_session'
    USER_AUTH = 'core.user_auth'
    TEMPORARY_USER_AUTH = 'core.user_auth.temporary'
<<<<<<< HEAD
    READ_SETTINGS = 'core.setting.read'
    READ_ASSETSTORES = 'core.assetstore.read'
    PARTIAL_UPLOAD_READ = 'core.partial_upload.read'
    PARTIAL_UPLOAD_CLEAN = 'core.partial_upload.clean'
=======


class CoreEventHandler(object):
    """
    This enum represents handler identifier strings for core event handlers.
    If you wish to unbind a core event handler, use one of these as the
    ``handlerName`` argument. Unbinding core event handlers can be used to
    disable certain default functionalities.
    """
    # For removing deleted user/group references from AccessControlledModel
    ACCESS_CONTROL_CLEANUP = 'core.cleanupDeletedEntity'

    # For updating an item's size to include a new file.
    FILE_PROPAGATE_SIZE = 'core.propagateSizeToItem'

    # For adding a group's creator into its ACL at creation time.
    GROUP_CREATOR_ACCESS = 'core.grantCreatorAccess'

    # For creating the default Public and Private folders at user creation time.
    USER_DEFAULT_FOLDERS = 'core.addDefaultFolders'

    # For adding a user into its own ACL.
    USER_SELF_ACCESS = 'core.grantSelfAccess'
>>>>>>> 7c30bfa4
<|MERGE_RESOLUTION|>--- conflicted
+++ resolved
@@ -195,12 +195,10 @@
     ANONYMOUS_SESSION = 'core.anonymous_session'
     USER_AUTH = 'core.user_auth'
     TEMPORARY_USER_AUTH = 'core.user_auth.temporary'
-<<<<<<< HEAD
     READ_SETTINGS = 'core.setting.read'
     READ_ASSETSTORES = 'core.assetstore.read'
     PARTIAL_UPLOAD_READ = 'core.partial_upload.read'
     PARTIAL_UPLOAD_CLEAN = 'core.partial_upload.clean'
-=======
 
 
 class CoreEventHandler(object):
@@ -223,5 +221,4 @@
     USER_DEFAULT_FOLDERS = 'core.addDefaultFolders'
 
     # For adding a user into its own ACL.
-    USER_SELF_ACCESS = 'core.grantSelfAccess'
->>>>>>> 7c30bfa4
+    USER_SELF_ACCESS = 'core.grantSelfAccess'