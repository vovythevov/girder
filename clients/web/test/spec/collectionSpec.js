--- conflicted
+++ resolved
@@ -171,14 +171,10 @@
             $('.g-collection-actions-button').click();
         });
 
-<<<<<<< HEAD
-        waits(200);
-
-=======
         waitsFor(function () {
             return $('.g-delete-collection:visible').length > 0;
         }, 'delete button to appear');
->>>>>>> 03626270
+
         runs(function () {
             $('.g-delete-collection').click();
         });
