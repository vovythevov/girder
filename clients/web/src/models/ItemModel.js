--- conflicted
+++ resolved
@@ -18,7 +18,6 @@
         }
     },
 
-<<<<<<< HEAD
     /**
      * Get the path to the root of the hierarcy
      */
@@ -30,7 +29,8 @@
         }, this)).error(_.bind(function (err) {
             this.trigger('g:error', err);
         }, this));
-=======
+    },
+
     _sendMetadata: function (metadata, successCallback, errorCallback) {
         girder.restRequest({
             path: this.resourceName + '/' + this.get('_id') + '/metadata',
@@ -79,7 +79,6 @@
             metas[newKey] = value;
             this._sendMetadata(metas, successCallback, errorCallback);
         }
->>>>>>> 3e355f3f
     }
 
 });