/**
 * This widget is used to navigate the data hierarchy of folders and items.
 */
girder.views.HierarchyWidget = girder.View.extend({
    events: {
        'click a.g-create-subfolder': 'createFolderDialog',
        'click a.g-edit-folder': 'editFolderDialog',
        'click a.g-download-folder': 'downloadFolder',
        'click a.g-delete-folder': 'deleteFolderDialog',
        'click a.g-create-item': 'createItemDialog',
        'click .g-upload-here-button': 'uploadDialog',
        'click .g-folder-access-button': 'editFolderAccess',
        'click .g-hierarchy-level-up': 'upOneLevel',
        'click a.g-download-checked': 'downloadChecked',
        'click a.g-pick-checked': 'pickChecked',
        'click a.g-move-picked': 'movePickedResources',
        'click a.g-copy-picked': 'copyPickedResources',
        'click a.g-clear-picked': 'clearPickedResources',
        'click a.g-delete-checked': 'deleteCheckedDialog',
        'change .g-select-all': function (e) {
            this.folderListView.checkAll(e.currentTarget.checked);

            if (this.itemListView) {
                this.itemListView.checkAll(e.currentTarget.checked);
            }
        }
    },

    /**
     * If both the child folders and child items have been fetched, and
     * there are neither of either type in this parent container, we should
     * show the "empty container" message.
     */
    _childCountCheck: function () {
        var container = this.$('.g-empty-parent-message').addClass('hide');
        if (this.folderCount === 0 && this.itemCount === 0) {
            container.removeClass('hide');
        }
    },

    /**
     * This should be instantiated with the following settings:
     *   parentModel: The model representing the root node. Must be a User,
     *                 Collection, or Folder model.
     *   [showActions=true]: Whether to show the action bar.
     *   [showItems=true]: Whether to show items in the list (or just folders).
     *   [checkboxes=true]: Whether to show checkboxes next to each resource.
     *   [routing=true]: Whether the route should be updated by this widget.
     *   [appendPages=false]: Whether new pages should be appended instead of
     *                        replaced.
     *   [onItemClick]: A function that will be called when an item is clicked,
     *                  passed the Item model as its first argument and the
     *                  event as its second.
     */
    initialize: function (settings) {
        this.parentModel = settings.parentModel;
        this.upload = settings.upload;
<<<<<<< HEAD
        this.access = settings.access;
        this.edit = settings.edit;
        this._showActions = _.has(settings, 'showActions') ? settings.showActions : true;
        this._showItems = _.has(settings, 'showItems') ? settings.showItems : true;
        this._checkboxes = _.has(settings, 'checkboxes') ? settings.checkboxes : true;
        this._routing = _.has(settings, 'routing') ? settings.routing : true;
        this._appendPages = _.has(settings, 'appendPages') ? settings.appendPages : false;
        this._onItemClick = settings.onItemClick || function (item) {
            girder.router.navigate('item/' + item.get('_id'), {trigger: true});
        };
=======
        this.folderAccess = settings.folderAccess;
        this.folderCreate = settings.folderCreate;
        this.folderEdit = settings.folderEdit;
        this.itemCreate = settings.itemCreate;
>>>>>>> 60ee99a3

        this.breadcrumbs = [this.parentModel];

        // Initialize the breadcrumb bar state
        this.breadcrumbView = new girder.views.HierarchyBreadcrumbView({
            objects: this.breadcrumbs,
            parentView: this
        });
        this.breadcrumbView.on('g:breadcrumbClicked', function (idx) {
            this.breadcrumbs = this.breadcrumbs.slice(0, idx + 1);
            this.setCurrentModel(this.breadcrumbs[idx]);
        }, this);

        this.checkedMenuWidget = new girder.views.CheckedMenuWidget({
            pickedCount: this.getPickedCount(),
            pickedCopyAllowed: this.getPickedCopyAllowed(),
            pickedMoveAllowed: this.getPickedMoveAllowed(),
            pickedDesc: this.getPickedDescription(),
            parentView: this
        });

        this.folderListView = new girder.views.FolderListWidget({
            parentType: this.parentModel.resourceName,
            parentId: this.parentModel.get('_id'),
            parentView: this
        });
        this.folderListView.on('g:folderClicked', function (folder) {
            this.descend(folder);

            if (this.uploadWidget) {
                this.uploadWidget.folder = folder;
            }
        }, this).off('g:checkboxesChanged')
                .on('g:checkboxesChanged', this.updateChecked, this)
                .off('g:changed').on('g:changed', function () {
                    this.folderCount = this.folderListView.collection.length;
                    this._childCountCheck();
                }, this);

        if (this.parentModel.resourceName === 'folder') {
            this._initFolderViewSubwidgets();
        } else {
            this.itemCount = 0;
        }

        if (this.parentModel.resourceName === 'folder') {
            this._fetchToRoot(this.parentModel);
        } else {
            this.render();
        }
        girder.events.on('g:login', girder.resetPickedResources, this);
    },

    /**
     * Initializes the subwidgets that are only shown when the parent resource
     * is a folder type.
     */
    _initFolderViewSubwidgets: function () {
        this.itemListView = new girder.views.ItemListWidget({
            folderId: this.parentModel.get('_id'),
            parentView: this
        });
        this.itemListView.on('g:itemClicked', function (item) {
            girder.router.navigate('item/' + item.get('_id'), {trigger: true});
        }, this).off('g:checkboxesChanged')
        .on('g:checkboxesChanged', this.updateChecked, this)
        .off('g:changed').on('g:changed', function () {
            this.itemCount = this.itemListView.collection.length;
            this._childCountCheck();
        }, this);

        this.metadataWidget = new girder.views.MetadataWidget({
            item: this.parentModel,
            parentView: this,
            accessLevel: this.parentModel.getAccessLevel()
        });
    },

    _setRoute: function () {
        if (this._routing) {
            var route = this.breadcrumbs[0].resourceName + '/' +
                this.breadcrumbs[0].get('_id');
            if (this.parentModel.resourceName === 'folder') {
                route += '/folder/' + this.parentModel.get('_id');
            }
            girder.router.navigate(route);
        }
<<<<<<< HEAD
=======
        girder.router.navigate(route);
        girder.events.trigger('g:hierarchy.route', {route: route});
>>>>>>> 60ee99a3
    },

    _fetchToRoot: function (folder) {
        var parentId = folder.get('parentId');
        var parentType = folder.get('parentCollection');
        var parent = new girder.models[girder.getModelClassByName(parentType)]();
        parent.set({
            _id: parentId
        }).on('g:fetched', function () {
            this.breadcrumbs.push(parent);

            if (parentType === 'folder') {
                this._fetchToRoot(parent);
            } else {
                this.breadcrumbs.reverse();
                this.render();
            }
        }, this).fetch();
    },

    render: function () {
        this.folderCount = null;
        this.itemCount = null;

        this.$el.html(girder.templates.hierarchyWidget({
            type: this.parentModel.resourceName,
            model: this.parentModel,
            level: this.parentModel.getAccessLevel(),
            AccessType: girder.AccessType,
            showActions: this._showActions,
            checkboxes: this._checkboxes
        }));

        if (this.$('.g-folder-actions-menu>li>a').length === 0) {
            // Disable the actions button if actions list is empty
            this.$('.g-folder-actions-button').attr('disabled', 'disabled');
        }

<<<<<<< HEAD
        // Initialize the breadcrumb bar state
        this.breadcrumbView = new girder.views.HierarchyBreadcrumbView({
            el: this.$('.g-hierarchy-breadcrumb-bar>ol'),
            objects: this.breadcrumbs
        });
        this.breadcrumbView.on('g:breadcrumbClicked', function (idx) {
            this.parentModel = this.breadcrumbs[idx];
            this.breadcrumbs = this.breadcrumbs.slice(0, idx + 1);
            this.render();
            this._setRoute();
        }, this);

        this.checkedMenuWidget = new girder.views.CheckedMenuWidget({
            el: this.$('.g-checked-actions-menu'),
            dropdownToggle: this.$('.g-checked-actions-button')
        });

        // Setup the child folder list view
        this.folderListView = new girder.views.FolderListWidget({
            parentType: this.parentModel.resourceName,
            parentId: this.parentModel.get('_id'),
            el: this.$('.g-folder-list-container'),
            checkboxes: this._checkboxes
        });
        this.folderListView.on('g:folderClicked', function (folder) {
            this.descend(folder);

            if (this.uploadWidget) {
                this.uploadWidget.folder = folder;
            }
        }, this).off('g:checkboxesChanged')
                .on('g:checkboxesChanged', this.updateChecked, this)
                .off('g:changed').on('g:changed', function () {
            this.folderCount = this.folderListView.collection.length;
            this._childCountCheck();
        }, this);

        if (this.parentModel.resourceName === 'folder' && this._showItems) {
            // Setup the child item list view
            this.itemListView = new girder.views.ItemListWidget({
                folderId: this.parentModel.get('_id'),
                el: this.$('.g-item-list-container'),
                checkboxes: this._checkboxes
            });
            this.itemListView.on('g:itemClicked', this._onItemClick, this)
                    .off('g:checkboxesChanged')
                    .on('g:checkboxesChanged', this.updateChecked, this)
                    .off('g:changed').on('g:changed', function () {
                this.itemCount = this.itemListView.collection.length;
                this._childCountCheck();
            }, this);
        }
        else {
            this.itemCount = 0;
=======
        this.breadcrumbView.setElement(this.$('.g-hierarchy-breadcrumb-bar>ol')).render();
        this.checkedMenuWidget.dropdownToggle = this.$('.g-checked-actions-button');
        this.checkedMenuWidget.setElement(this.$('.g-checked-actions-menu')).render();
        this.folderListView.setElement(this.$('.g-folder-list-container')).render();

        if (this.parentModel.resourceName === 'folder') {
            this.itemListView.setElement(this.$('.g-item-list-container')).render();
            this.metadataWidget.setItem(this.parentModel);
            this.metadataWidget.setElement(this.$('.g-folder-metadata')).render();
>>>>>>> 60ee99a3
        }

        this.$('.g-folder-info-button,.g-folder-access-button,.g-select-all,' +
            '.g-upload-here-button,.g-checked-actions-button').tooltip({
                container: this.$el,
                animation: false,
                delay: {
                    show: 100
                }
            });
        this.$('.g-folder-actions-button,.g-hierarchy-level-up').tooltip({
            container: this.$el,
            placement: 'left',
            animation: false,
            delay: {
                show: 100
            }
        });

        if (this.upload) {
            this.uploadDialog();
        } else if (this.folderAccess) {
            this.editFolderAccess();
        } else if (this.folderCreate) {
            this.createFolderDialog();
        } else if (this.folderEdit) {
            this.editFolderDialog();
        } else if (this.itemCreate) {
            this.createItemDialog();
        }

        return this;
    },

    /**
     * Descend into the given folder.
     */
    descend: function (folder) {
        this.breadcrumbs.push(folder);
        this.setCurrentModel(folder);
    },

    /**
     * Go to the parent of the current folder
     */
    upOneLevel: function () {
        this.breadcrumbs.pop();
        this.setCurrentModel(this.breadcrumbs[this.breadcrumbs.length - 1]);
    },

    /**
     * Prompt the user to create a new subfolder in the current folder.
     */
    createFolderDialog: function () {
        new girder.views.EditFolderWidget({
            el: $('#g-dialog-container'),
            parentModel: this.parentModel,
            parentView: this
        }).on('g:saved', function (folder) {
            this.folderListView.insertFolder(folder);
            this.updateChecked();
        }, this).render();
    },

    /**
     * Prompt the user to create a new item in the current folder
     */
    createItemDialog: function () {
        new girder.views.EditItemWidget({
            el: $('#g-dialog-container'),
            parentModel: this.parentModel,
            parentView: this
        }).on('g:saved', function (item) {
            this.itemListView.insertItem(item);
            this.updateChecked();
        }, this).render();
    },

    /**
     * Prompt user to edit the current folder
     */
    editFolderDialog: function () {
        new girder.views.EditFolderWidget({
            el: $('#g-dialog-container'),
            parentModel: this.parentModel,
            folder: this.parentModel,
            parentView: this
        }).on('g:saved', function (folder) {
            girder.events.trigger('g:alert', {
                icon: 'ok',
                text: 'Folder info updated.',
                type: 'success',
                timeout: 4000
            });
            this.breadcrumbView.render();
        }, this).render();
    },

    /**
     * Prompt the user to delete the currently viewed folder.
     */
    deleteFolderDialog: function () {
        var view = this;
        var params = {
            text: 'Are you sure you want to delete the folder <b>' +
                  this.parentModel.escape('name') + '</b>?',
            escapedHtml: true,
            yesText: 'Delete',
            confirmCallback: function () {
                view.parentModel.destroy({
                    throwError: true,
                    progress: true
                }).on('g:deleted', function () {
                    this.breadcrumbs.pop();
                    this.setCurrentModel(this.breadcrumbs.slice(-1)[0]);
                }, view);
            }
        };
        girder.confirm(params);
    },

    /**
     * Change the current parent model, i.e. the resource being shown currently.
     *
     * @param parent The parent model to change to.
     */
    setCurrentModel: function (parent, opts) {
        opts = opts || {};
        this.parentModel = parent;

        this.breadcrumbView.objects = this.breadcrumbs;

        this.folderListView.initialize({
            parentType: parent.resourceName,
            parentId: parent.get('_id')
        });

        this.updateChecked();

        if (parent.resourceName === 'folder') {
            if (this.itemListView) {
                this.itemListView.initialize({
                    folderId: parent.get('_id')
                });
            } else {
                this._initFolderViewSubwidgets();
            }
        }
        this.render();
        if (!_.has(opts, 'setRoute') || opts.setRoute) {
            this._setRoute();
        }
    },

    /**
     * Based on a resource collection with either has model references or
     * checkbox references, return a string that describes the collection.
     * :param resources: a hash with different resources.
     * :returns: description of the resources.
     */
    _describeResources: function (resources) {
        /* If the resources aren't English words or don't have simple plurals,
         * this will need to be refactored. */
        var kinds = ['folder', 'item'];

        var desc = [];
        for (var i = 0; i < kinds.length; i += 1) {
            var kind = kinds[i];
            if (resources[kind] && resources[kind].length) {
                desc.push(resources[kind].length + ' ' + kind +
                          (resources[kind].length !== 1 ? 's' : ''));
            }
        }
        switch (desc.length) {
            case 0:
                return 'nothing';
            case 1:
                return desc[0];
            case 2:
                return desc[0] + ' and ' + desc [1];
            /* If we add a third model type, enable this:
            default:
                desc[desc.length-1] = 'and ' + desc[desc.length-1];
                return ', '.join(desc);
             */
        }
    },

    /**
     * Prompt the user to delete the currently checked items.
     */
    deleteCheckedDialog: function () {
        var view = this;
        var folders = this.folderListView.checked;
        var items;
        if (this.itemListView && this.itemListView.checked.length) {
            items = this.itemListView.checked;
        }
        var desc = this._describeResources({folder:folders, item:items});

        var params = {
            text: 'Are you sure you want to delete the checked resources (' +
                  desc + ')?',

            yesText: 'Delete',
            confirmCallback: function () {
                var url = 'resource';
                var resources = view._getCheckedResourceParam();
                /* Content on DELETE requests is somewhat oddly supported (I
                 * can't get it to work under jasmine/phantom), so override the
                 * method. */
                girder.restRequest({path: url, type: 'POST',
                    data: {resources: resources, progress: true},
                    headers: {'X-HTTP-Method-Override': 'DELETE'}
                }).done(function () {
                    view.setCurrentModel(view.parentModel, {setRoute: false});
                });
            }
        };
        girder.confirm(params);
    },

    /**
     * Show and handle the upload dialog
     */
    uploadDialog: function () {
        var container = $('#g-dialog-container');

        new girder.views.UploadWidget({
            el: container,
            parent: this.parentModel,
            parentType: this.parentType,
            parentView: this
        }).on('g:uploadFinished', function () {
            girder.dialogs.handleClose('upload');
            this.upload = false;
            this.setCurrentModel(this.parentModel, {setRoute: false});
        }, this).render();
    },

    /**
     * When any of the checkboxes is changed, this will be called to update
     * the checked menu state.
     */
    updateChecked: function () {
        var folders = this.folderListView.checked,
            items = [];

        // Only show actions corresponding to the minimum access level over
        // the whole set of checked resources.
        var minFolderLevel = girder.AccessType.ADMIN;
        _.every(folders, function (cid) {
            var folder = this.folderListView.collection.get(cid);
            minFolderLevel = Math.min(minFolderLevel, folder.getAccessLevel());
            return minFolderLevel > girder.AccessType.READ; // acts as 'break'
        }, this);

        var minItemLevel = girder.AccessType.ADMIN;
        if (this.itemListView) {
            items = this.itemListView.checked;
            if (items.length) {
                minItemLevel = Math.min(minItemLevel, this.parentModel.getAccessLevel());
            }
        }
        this.checkedMenuWidget.update({
            minFolderLevel: minFolderLevel,
            minItemLevel: minItemLevel,
            folderCount: folders.length,
            itemCount: items.length,
            pickedCount: this.getPickedCount(),
            pickedCopyAllowed: this.getPickedCopyAllowed(),
            pickedMoveAllowed: this.getPickedMoveAllowed(),
            pickedDesc: this.getPickedDescription()
        });
    },

    getPickedCount: function () {
        var pickedCount = 0;
        if (girder.pickedResources && girder.pickedResources.resources) {
            _.each(girder.pickedResources.resources, function (list) {
                pickedCount += list.length;
            });
        }
        return pickedCount;
    },

    getPickedCopyAllowed: function () {
        /* We must have something picked */
        if (!girder.pickedResources) {
            return false;
        }
        /* If we have an item picked but this page isn't a folder's list, then
         * you can't move or copy them here. */
        if (this.parentModel.resourceName !== 'folder') {
            if (girder.pickedResources.resources.item &&
                    girder.pickedResources.resources.item.length) {
                return false;
            }
        }
        /* We must have permission to write to this folder to be allowed to
         * copy. */
        if (this.parentModel.getAccessLevel() < girder.AccessType.WRITE) {
            return false;
        }
        return true;
    },

    getPickedMoveAllowed: function () {
        /* All of the restrictions for copy are the same */
        if (!this.getPickedCopyAllowed()) {
            return false;
        }
        /* We also can't move an item or folder if we don't have permission to
         * delete that item or folder (since a move deletes it from the
         * original spot). */
        if (girder.pickedResources.minFolderLevel < girder.AccessType.ADMIN) {
            return false;
        }
        if (girder.pickedResources.minItemLevel < girder.AccessType.WRITE) {
            return false;
        }
        return true;
    },

    getPickedDescription: function () {
        if (!girder.pickedResources || !girder.pickedResources.resources) {
            return '';
        }
        return this._describeResources(girder.pickedResources.resources);
    },

    downloadFolder: function () {
        this.parentModel.download();
    },

    /**
     * Get a parameter that can be added to a url for the checked resources.
     */
    _getCheckedResourceParam: function (asObject) {
        var resources = {folder:[], item:[]};
        var folders = this.folderListView.checked;
        _.each(folders, function (cid) {
            var folder = this.folderListView.collection.get(cid);
            resources.folder.push(folder.id);
        }, this);
        if (this.itemListView) {
            var items = this.itemListView.checked;
            _.each(items, function (cid) {
                var item = this.itemListView.collection.get(cid);
                resources.item.push(item.id);
                return true;
            }, this);
        }
        _.each(resources, function (list, key) {
            if (!list.length) {
                delete resources[key];
            }
        });
        if (asObject) {
            return resources;
        }
        return JSON.stringify(resources);
    },

    downloadChecked: function () {
        var url = girder.apiRoot + '/resource/download';
        var resources = this._getCheckedResourceParam();
        var data = {resources: resources};
        var token = girder.cookie.find('girderToken');
        if (token) {
            data.token = token;
        }
        this.redirectViaForm('GET', url, data);
    },

    pickChecked: function () {
        if (!girder.pickedResources) {
            girder.pickedResources = {
                resources: {},
                minItemLevel: girder.AccessType.ADMIN,
                minFolderLevel: girder.AccessType.ADMIN
            };
        }
        /* Maintain our minimum permissions.  It is expensive to compute them
         * arbitrarily later. */
        var folders = this.folderListView.checked;
        _.every(folders, function (cid) {
            var folder = this.folderListView.collection.get(cid);
            girder.pickedResources.minFolderLevel = Math.min(
                girder.pickedResources.minFolderLevel,
                folder.getAccessLevel());
            return (girder.pickedResources.minFolderLevel >
                    girder.AccessType.READ); // acts as 'break'
        }, this);
        if (this.itemListView) {
            var items = this.itemListView.checked;
            if (items.length) {
                girder.pickedResources.minItemLevel = Math.min(
                    girder.pickedResources.minItemLevel,
                    this.parentModel.getAccessLevel());
            }
        }
        var resources = this._getCheckedResourceParam(true);
        var pickDesc = this._describeResources(resources);
        /* Merge these resources with any that are already picked */
        var existing = girder.pickedResources.resources;
        var oldDesc = this._describeResources(existing);
        _.each(existing, function (list, resource) {
            if (!resources[resource]) {
                resources[resource] = list;
            } else {
                resources[resource] = _.union(list, resources[resource]);
            }
        });
        girder.pickedResources.resources = resources;
        this.updateChecked();
        var totalPickDesc = this.getPickedDescription();
        var desc = totalPickDesc + ' picked.';
        if (pickDesc !== totalPickDesc) {
            desc = pickDesc + ' added to picked resources.  Now ' + desc;
        }
        girder.events.trigger('g:alert', {
            icon: 'ok',
            text: desc,
            type: 'info',
            timeout: 4000
        });
    },

    movePickedResources: function () {
        if (!this.getPickedMoveAllowed()) {
            return;
        }
        var view = this;
        var url = 'resource/move';
        var resources = JSON.stringify(girder.pickedResources.resources);
        girder.restRequest({path: url, type: 'PUT',
            data: {
                resources: resources,
                parentType: this.parentModel.resourceName,
                parentId: this.parentModel.get('_id'),
                progress: true
            }
        }).done(function () {
            view.setCurrentModel(view.parentModel, {setRoute: false});
        });
        this.clearPickedResources();
    },

    copyPickedResources: function () {
        if (!this.getPickedCopyAllowed()) {
            return;
        }
        var view = this;
        var url = 'resource/copy';
        var resources = JSON.stringify(girder.pickedResources.resources);
        girder.restRequest({path: url, type: 'POST',
            data: {
                resources: resources,
                parentType: this.parentModel.resourceName,
                parentId: this.parentModel.get('_id'),
                progress: true
            }
        }).done(function () {
            view.setCurrentModel(view.parentModel, {setRoute: false});
        });
        this.clearPickedResources();
    },

    clearPickedResources: function (event) {
        girder.resetPickedResources();
        this.updateChecked();
        if (event) {
            girder.events.trigger('g:alert', {
                icon: 'ok',
                text: 'Cleared picked resources',
                type: 'info',
                timeout: 4000
            });
        }
    },

    redirectViaForm: function (method, url, data) {
        var form = $('<form action="' + url + '" method="' + method + '"/>');
        _.each(data, function (value, key) {
            form.append($('<input/>').attr(
                {type: 'text', name: key, value: value}));
        });
        $(form).submit();
    },

    editFolderAccess: function () {
        new girder.views.AccessWidget({
            el: $('#g-dialog-container'),
            modelType: this.parentModel.resourceName,
            model: this.parentModel,
            parentView: this
        }).on('g:saved', function (folder) {
            // need to do anything?
        }, this);
    },

    /**
     * Select (highlight) an item in the list.
     * @param item An ItemModel instance representing the item to select.
     */
    selectItem: function (item) {
        this.itemListView.selectItem(item);
    },

    /**
     * Return the currently selected item, or null if there is no selected item.
     */
    getSelectedItem: function () {
        return this.itemListView.getSelectedItem();
    }
});

/* Because we need to be able to clear picked resources when the current user
 * changes, this function is placed in the girder namespace. */
girder.resetPickedResources = function () {
    girder.pickedResources = null;
};

/**
 * Renders the breadcrumb list in the hierarchy widget.
 */
girder.views.HierarchyBreadcrumbView = girder.View.extend({
    events: {
        'click a.g-breadcrumb-link': function (event) {
            var link = $(event.currentTarget);
            this.trigger('g:breadcrumbClicked', parseInt(link.attr('g-index'), 10));
        }
    },

    initialize: function (settings) {
        this.objects = settings.objects;
    },

    render: function () {
        // Clone the array so we don't alter the instance's copy
        var objects = this.objects.slice(0);

        // Pop off the last object, it refers to the currently viewed
        // object and should be the "active" class, and not a link.
        var active = objects.pop();

        this.$el.html(girder.templates.hierarchyBreadcrumb({
            links: objects,
            current: active
        }));
    }
});<|MERGE_RESOLUTION|>--- conflicted
+++ resolved
@@ -55,9 +55,7 @@
     initialize: function (settings) {
         this.parentModel = settings.parentModel;
         this.upload = settings.upload;
-<<<<<<< HEAD
-        this.access = settings.access;
-        this.edit = settings.edit;
+
         this._showActions = _.has(settings, 'showActions') ? settings.showActions : true;
         this._showItems = _.has(settings, 'showItems') ? settings.showItems : true;
         this._checkboxes = _.has(settings, 'checkboxes') ? settings.checkboxes : true;
@@ -66,13 +64,11 @@
         this._onItemClick = settings.onItemClick || function (item) {
             girder.router.navigate('item/' + item.get('_id'), {trigger: true});
         };
-=======
+
         this.folderAccess = settings.folderAccess;
         this.folderCreate = settings.folderCreate;
         this.folderEdit = settings.folderEdit;
         this.itemCreate = settings.itemCreate;
->>>>>>> 60ee99a3
-
         this.breadcrumbs = [this.parentModel];
 
         // Initialize the breadcrumb bar state
@@ -83,6 +79,7 @@
         this.breadcrumbView.on('g:breadcrumbClicked', function (idx) {
             this.breadcrumbs = this.breadcrumbs.slice(0, idx + 1);
             this.setCurrentModel(this.breadcrumbs[idx]);
+            this._setRoute();
         }, this);
 
         this.checkedMenuWidget = new girder.views.CheckedMenuWidget({
@@ -158,12 +155,8 @@
                 route += '/folder/' + this.parentModel.get('_id');
             }
             girder.router.navigate(route);
-        }
-<<<<<<< HEAD
-=======
-        girder.router.navigate(route);
-        girder.events.trigger('g:hierarchy.route', {route: route});
->>>>>>> 60ee99a3
+            girder.events.trigger('g:hierarchy.route', {route: route});
+        }
     },
 
     _fetchToRoot: function (folder) {
@@ -202,72 +195,15 @@
             this.$('.g-folder-actions-button').attr('disabled', 'disabled');
         }
 
-<<<<<<< HEAD
-        // Initialize the breadcrumb bar state
-        this.breadcrumbView = new girder.views.HierarchyBreadcrumbView({
-            el: this.$('.g-hierarchy-breadcrumb-bar>ol'),
-            objects: this.breadcrumbs
-        });
-        this.breadcrumbView.on('g:breadcrumbClicked', function (idx) {
-            this.parentModel = this.breadcrumbs[idx];
-            this.breadcrumbs = this.breadcrumbs.slice(0, idx + 1);
-            this.render();
-            this._setRoute();
-        }, this);
-
-        this.checkedMenuWidget = new girder.views.CheckedMenuWidget({
-            el: this.$('.g-checked-actions-menu'),
-            dropdownToggle: this.$('.g-checked-actions-button')
-        });
-
-        // Setup the child folder list view
-        this.folderListView = new girder.views.FolderListWidget({
-            parentType: this.parentModel.resourceName,
-            parentId: this.parentModel.get('_id'),
-            el: this.$('.g-folder-list-container'),
-            checkboxes: this._checkboxes
-        });
-        this.folderListView.on('g:folderClicked', function (folder) {
-            this.descend(folder);
-
-            if (this.uploadWidget) {
-                this.uploadWidget.folder = folder;
-            }
-        }, this).off('g:checkboxesChanged')
-                .on('g:checkboxesChanged', this.updateChecked, this)
-                .off('g:changed').on('g:changed', function () {
-            this.folderCount = this.folderListView.collection.length;
-            this._childCountCheck();
-        }, this);
-
-        if (this.parentModel.resourceName === 'folder' && this._showItems) {
-            // Setup the child item list view
-            this.itemListView = new girder.views.ItemListWidget({
-                folderId: this.parentModel.get('_id'),
-                el: this.$('.g-item-list-container'),
-                checkboxes: this._checkboxes
-            });
-            this.itemListView.on('g:itemClicked', this._onItemClick, this)
-                    .off('g:checkboxesChanged')
-                    .on('g:checkboxesChanged', this.updateChecked, this)
-                    .off('g:changed').on('g:changed', function () {
-                this.itemCount = this.itemListView.collection.length;
-                this._childCountCheck();
-            }, this);
-        }
-        else {
-            this.itemCount = 0;
-=======
         this.breadcrumbView.setElement(this.$('.g-hierarchy-breadcrumb-bar>ol')).render();
         this.checkedMenuWidget.dropdownToggle = this.$('.g-checked-actions-button');
         this.checkedMenuWidget.setElement(this.$('.g-checked-actions-menu')).render();
         this.folderListView.setElement(this.$('.g-folder-list-container')).render();
 
-        if (this.parentModel.resourceName === 'folder') {
+        if (this.parentModel.resourceName === 'folder' && this._showItems) {
             this.itemListView.setElement(this.$('.g-item-list-container')).render();
             this.metadataWidget.setItem(this.parentModel);
             this.metadataWidget.setElement(this.$('.g-folder-metadata')).render();
->>>>>>> 60ee99a3
         }
 
         this.$('.g-folder-info-button,.g-folder-access-button,.g-select-all,' +
