FROM node:0.10.40
MAINTAINER Patrick Reynolds <patrick.reynolds@kitware.com>

EXPOSE 8080

RUN mkdir /girder
RUN mkdir /girder/logs

RUN apt-get update && apt-get install -qy software-properties-common python-software-properties && \
  apt-get update && apt-get install -qy \
    build-essential \
    git \
    libffi-dev \
    libpython-dev && \
  apt-get clean && rm -rf /var/lib/apt/lists/*

RUN wget https://bootstrap.pypa.io/get-pip.py && python get-pip.py

WORKDIR /girder
COPY girder /girder/girder
COPY clients /girder/clients
COPY plugins /girder/plugins
COPY scripts /girder/scripts
COPY grunt_tasks /girder/grunt_tasks
COPY Gruntfile.js /girder/Gruntfile.js
COPY setup.py /girder/setup.py
COPY package.json /girder/package.json
COPY README.rst /girder/README.rst

RUN pip install -e .[plugins]

RUN npm install -g grunt-cli && npm cache clear
<<<<<<< HEAD
RUN npm install --unsafe-perm && npm cache clear
RUN npm run build
=======
RUN npm install --production --unsafe-perm && npm cache clear
>>>>>>> 5d11df92
ENTRYPOINT ["python", "-m", "girder"]<|MERGE_RESOLUTION|>--- conflicted
+++ resolved
@@ -30,10 +30,6 @@
 RUN pip install -e .[plugins]
 
 RUN npm install -g grunt-cli && npm cache clear
-<<<<<<< HEAD
-RUN npm install --unsafe-perm && npm cache clear
+RUN npm install --production --unsafe-perm && npm cache clear
 RUN npm run build
-=======
-RUN npm install --production --unsafe-perm && npm cache clear
->>>>>>> 5d11df92
 ENTRYPOINT ["python", "-m", "girder"]